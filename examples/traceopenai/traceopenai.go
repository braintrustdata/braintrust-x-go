--- conflicted
+++ resolved
@@ -24,7 +24,7 @@
 	client openai.Client
 }
 
-func NewChatBot(client openai.Client) *ChatBot {
+func newChatBot(client openai.Client) *ChatBot {
 	return &ChatBot{
 		client: client,
 	}
@@ -161,7 +161,6 @@
 		option.WithMiddleware(traceopenai.Middleware),
 	)
 
-<<<<<<< HEAD
 	ctx := context.Background()
 
 	// Register project and experiment via API
@@ -188,7 +187,7 @@
 	fmt.Println("\n🗨️  Chat Completions Examples")
 	fmt.Println("=============================")
 
-	bot := NewChatBot(openaiClient)
+	bot := newChatBot(openaiClient)
 
 	// Example 1: Simple chat completion
 	fmt.Println("\n1. Simple Chat Completion")
@@ -219,12 +218,6 @@
 		openai.SystemMessage("You are a math tutor."),
 		openai.UserMessage("What is 15 + 27?"),
 	}
-=======
-	// Make some open ai requests that will be traced.
-	recommender := newRecommender(client)
-	ctx, span := tracer.Start(ctx, "recommendations")
-	defer span.End()
->>>>>>> e46423a2
 
 	response, err = bot.chat(ctx, conversation)
 	if err != nil {
@@ -248,7 +241,7 @@
 	fmt.Println("\n🍕 Responses API Examples")
 	fmt.Println("=========================")
 
-	recommender := NewRecommender(openaiClient)
+	recommender := newRecommender(openaiClient)
 
 	// Example 4: Simple responses request
 	fmt.Println("\n4. Simple Food Recommendation")
