--- conflicted
+++ resolved
@@ -41,9 +41,6 @@
 	ProjectID string `json:"project_id"`
 }
 
-<<<<<<< HEAD
-// RegisterExperiment creates a new experiment via the Braintrust API
-
 // MANU_COMMENT: Should we use struct args for these functions? I worry that if
 // the set of args grows large like it is in python then a giant positional
 // arglist will become unwieldy. I guess you're doing that in the dataset API.
@@ -57,9 +54,8 @@
 // something immediately and resolve the experiment against the control plane
 // only in the background logger. That makes all of these inits non-blocking.
 // Should we do the same in go?
-=======
+
 // RegisterExperiment creates a new experiment via the Braintrust API.
->>>>>>> 9fe1799a
 func RegisterExperiment(name string, projectID string) (*Experiment, error) {
 	req := ExperimentRequest{
 		ProjectID: projectID,
