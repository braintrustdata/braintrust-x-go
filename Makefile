<<<<<<< HEAD
.PHONY: help ci build clean test cover lint fmt mod-tidy mod-verify fix examples
=======
.PHONY: help ci build clean test cover lint fmt mod-tidy mod-verify fix godoc
>>>>>>> e46423a2

help:
	@echo "Available commands:"
	@echo "  help          - Show this help message"
	@echo "  build         - Build all packages"
	@echo "  test          - Run all tests"
	@echo "  cover         - Run tests with coverage report"
	@echo "  clean         - Clean build artifacts and coverage files"
	@echo "  fmt           - Format Go code"
	@echo "  lint          - Run golangci-lint"
	@echo "  fix           - Run golangci-lint with auto-fix"
	@echo "  mod-tidy      - Tidy and verify Go modules"
	@echo "  godoc         - Start godoc server on localhost:6060"
	@echo "  ci            - Run CI pipeline (clean, lint, test, build)"

ci: clean lint mod-verify test build

build:
	go build ./...

clean:
	go clean
	rm -f coverage.out coverage.html

test:
	go test ./...

examples:
	go run ./examples/evals
	go run ./examples/traceopenai

cover:
	go test ./... -coverprofile=coverage.out
	go tool cover -func=coverage.out
	go tool cover -html=coverage.out -o coverage.html

lint:
	golangci-lint fmt -d
	golangci-lint run ./...

fmt:
	golangci-lint fmt

mod-verify:
	go mod tidy
	git diff --exit-code go.mod go.sum
	go mod verify

mod-tidy:
	go mod tidy

fix: fmt
	golangci-lint run --fix

godoc:
	@echo "Starting godoc server on http://localhost:6060"
	@echo "Press Ctrl+C to stop"
	go run golang.org/x/tools/cmd/godoc@latest -http=:6060

<|MERGE_RESOLUTION|>--- conflicted
+++ resolved
@@ -1,8 +1,4 @@
-<<<<<<< HEAD
 .PHONY: help ci build clean test cover lint fmt mod-tidy mod-verify fix examples
-=======
-.PHONY: help ci build clean test cover lint fmt mod-tidy mod-verify fix godoc
->>>>>>> e46423a2
 
 help:
 	@echo "Available commands:"
